--- conflicted
+++ resolved
@@ -16,17 +16,11 @@
     processor = DldFlashProcessor()
     processor.runNumber = 19135
     processor.readDataframes()
-<<<<<<< HEAD
     processor.postProcess()
     ToF = processor.addBinning('dldTime', 630, 670, 10*processor.TOF_STEP_TO_NS)
     pptime = processor.addBinning('pumpProbeTime',-54,-44,.1)
     result = processor.computeBinnedData()
     processor.save_array(result,'test')
-
-    plt.imshow(result, aspect='auto')
-    plt.show()
-=======
->>>>>>> 7d391fdb
 
 
 class DldProcessor():
