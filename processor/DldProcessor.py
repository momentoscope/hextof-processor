--- conflicted
+++ resolved
@@ -568,7 +568,6 @@
             self.dd['dldTime_corrected'] = self.dd.map_partitions(dfops.applyJitter, amp=jitterAmplitude,
                                                                   col='dldTime_corrected', type=jitterType)
 
-<<<<<<< HEAD
         if useAvgSampleBias:
             eoffset -= np.nanmean(self.dd['sampleBias'].values)
         else:
@@ -581,20 +580,7 @@
 
         if useAvgToFEnergy:        # TODO: add monocrhomator position,
             eoffset += np.nanmean(self.dd['tofVoltage'].values)
-=======
-        if useAvgSampleBias: #
-            eoffset -= self.dd['sampleBias'].mean()
-        else:
-            eoffset -= self.dd['sampleBias']
-
-        if useAvgMonochormatorEnergy:        # TODO: check what bugs this creates!
-            eoffset += self.dd['monochromatorPhotonEnergy'].mean()
-        else:
-            eoffset += self.dd['monochromatorPhotonEnergy']
-
-        if useAvgToFEnergy:
-            eoffset += self.dd['tofVoltage'].mean()
->>>>>>> 0f506e47
+
         else:
             eoffset += self.dd['tofVoltage']
 
