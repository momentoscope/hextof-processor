from processor.DldProcessor import DldProcessor
import sys, os
import glob
import json
import h5py
import numpy as np
from pandas import Series, DataFrame, concat, MultiIndex
from dask import delayed, compute
import dask.dataframe as dd
from dask.diagnostics import ProgressBar
from pathlib import Path
from functools import reduce
from configparser import ConfigParser
from multiprocessing import Pool, cpu_count
from itertools import compress

"""
    author:: Muhammad Zain Sohail, Steinn Ymir Agustsson
    Some functions taken or adapted from
    https://gitlab.desy.de/christopher.passow/flash-daq-hdf/
"""

# assert sys.version_info >= (3,8), f"Requires at least Python version 3.8,\
#     but was {sys.version}"

class DldFlashProcessorExpress(DldProcessor):
    """  
    The class generates multiindexed multidimensional pandas dataframes 
    from the new FLASH dataformat resolved by both macro and microbunches alongside electrons.
    """
    def __init__(self, runNumber = None, train_id_interval = None, channels = None, settings = None, beamtime_dir=None, 
                parquet_path=None, parquet_dir=None, beamtime_id=None, year=None, daq="fl1user2", silent=False):
        super().__init__(settings=settings,silent=silent)
        self.runNumber = runNumber
        self.train_id_interval = train_id_interval
        
        if channels is None:
            all_channel_list_dir = os.path.join(Path(__file__).parent.absolute(), "channels.json")
        else:
            all_channel_list_dir = channels
        # Read all channel info from a json file
        with open(all_channel_list_dir, "r") as json_file:
            self.all_channels = json.load(json_file)
        self.channels = self.availableChannels # Set all channels, exluding pulseId as default


        if beamtime_dir is None:        
            if beamtime_id is None:
                beamtime_id = self.settings['processor']['beamtime_id']
            if year is None:
                year = self.settings['processor']['year']
            if beamtime_id is None or year is None:
                raise ValueError('Either the beamtime_dir or beamtime_id and year or a settings file containing such info is needed to find the data.')
            self.beamtime_dir = Path(f'/asap3/flash/gpfs/pg2/{year}/data/{beamtime_id}/')
        else:
            self.beamtime_dir = Path(beamtime_dir)
                
        self.raw_dir = self.beamtime_dir.joinpath('raw/hdf/express')
        
        if parquet_dir is None:
            if parquet_path is None:
                self.parquet_path = 'processed/parquet'
            elif Path(self.parquet_path).exists():
                self.parquet_dir = Path(self.parquet_path)
            self.parquet_dir = self.beamtime_dir.joinpath(self.parquet_path)
        else:
            self.parquet_dir = Path(parquet_dir)
            
        if not self.parquet_dir.exists():
            os.mkdir(self.parquet_dir)    
            
        self.temp_parquet_dir = self.parquet_dir.joinpath('per_file')
        if not self.temp_parquet_dir.exists():
            os.mkdir(self.temp_parquet_dir)

        if self.runNumber is None:
            raise ValueError('Must provide a run or list of runs!')
        
        self.resetMultiIndex()  # initializes the indices

    @property
    def availableChannels(self):
        """Returns the channel names that are available for use, 
        excluding pulseId, defined by the json file"""
        available_channels = list(self.all_channels.keys())
        available_channels.remove('pulseId')
        return available_channels
    
    @property
    def channelsPerPulse(self):
        """Returns a list of channels with per_pulse format, 
        including all auxillary channels"""
        channels_per_pulse = []
        for key in self.availableChannels:
            if self.all_channels[key]['format'] == 'per_pulse':
                if key == 'dldAux':
                    for aux_key in self.all_channels[key]['dldAuxChannels'].keys():
                        channels_per_pulse.append(aux_key)
                else:    
                    channels_per_pulse.append(key)
        return channels_per_pulse
    
    @property
    def channelsPerElectron(self):
        """Returns a list of channels with per_electron format"""
        return [key for key in self.availableChannels 
                if self.all_channels[key]['format'] == 'per_electron']
    
    @property
    def channelsPerTrain(self):
        """Returns a list of channels with per_train format"""
        return [key for key in self.availableChannels 
                if self.all_channels[key]['format'] == 'per_train']

    def resetMultiIndex(self):
        """Resets the index per pulse and electron"""
        self.index_per_electron = None
        self.index_per_pulse = None

    def createMultiIndexPerElectron(self, h5_file):
        """Creates an index per electron using pulseId 
        for usage with the electron resolved pandas dataframe"""

        # Macrobunch IDs obtained from the pulseId channel
        [train_id, np_array] = self.createNumpyArrayPerChannel(h5_file, "pulseId")

        # Create a series with the macrobunches as index and microbunches as values
        macrobunches = Series((np_array[i] for i in train_id.index),
            name="pulseId",
            index=train_id) - self.UBID_OFFSET

        # Explode dataframe to get all microbunch vales per macrobunch,
        # remove NaN values and convert to type int
        microbunches = macrobunches.explode().dropna().astype(int)
        
        # Create temporary index values 
        index_temp = MultiIndex.from_arrays((microbunches.index, microbunches.values),
                    names=["trainId", "pulseId"])

        # Calculate the electron counts per pulseId
        # unique preserves the order of appearance
        electron_counts = index_temp.value_counts()[index_temp.unique()].values

        # Series object for indexing with electrons
        electrons = Series([np.arange(electron_counts[i]) 
                            for i in range(electron_counts.size)]).explode()

        # Create a pandas multiindex using the exploded datasets
        self.index_per_electron = MultiIndex.from_arrays(
            (microbunches.index, microbunches.values, electrons),
            names=["trainId", "pulseId", 'electronId'])

    def createMultiIndexPerPulse(self, train_id, np_array):
        """Creates an index per pulse using a pulse resovled channel's 
        macrobunch ID, for usage with the pulse resolved pandas dataframe"""

        # Create a pandas multiindex, useful to compare electron and 
        # pulse resolved dataframes
        self.index_per_pulse = MultiIndex.from_product(
            (train_id, np.arange(0, np_array.shape[1])),
            names=["trainId", "pulseId"])

    def createNumpyArrayPerChannel(self, h5_file, channel):
        """Returns a numpy Array for a given channel name for a given file"""
        # Get the data from the necessary h5 file and channel
        group = h5_file[self.all_channels[channel]["group_name"]]
        channel_dict = self.all_channels[channel]  # channel parameters

        train_id = Series(group["index"], name="trainId")  # macrobunch
        # unpacks the timeStamp or value
        if channel == "timeStamp":
            np_array = group["time"][()]
        else:
            np_array = group["value"][()]

        # Uses predefined axis and slice from the json file
        # to choose correct dimension for necessary channel
        if "axis" in channel_dict:
            np_array = np.take(
                np_array, channel_dict["slice"], axis=channel_dict["axis"])
        return train_id, np_array

    def createDataframePerChannel(self, h5_file, channel):
        """Returns a pandas DataFrame for a given channel name for
        a given file. The Dataframe contains the MultiIndex and returns 
        depending on the channel's format"""
        [train_id, np_array] = self.createNumpyArrayPerChannel(
            h5_file, channel)  # numpy Array created
        channel_dict = self.all_channels[channel]  # channel parameters
        
        # If np_array is size zero, fill with NaNs
        if np_array.size == 0:
            np_array = np.full_like(train_id, np.nan, dtype = np.double)
            return Series((np_array[i] for i in train_id.index), name = channel, 
                          index = train_id)
                    
        # Electron resolved data is treated here
        if channel_dict["format"] == "per_electron":
            # Creates the index_per_electron if it does not exist for a given file
            if self.index_per_electron is None:
                self.createMultiIndexPerElectron(h5_file)

            # The microbunch resolved data is exploded and converted to dataframe, 
            # afterwhich the MultiIndex is set 
            # The NaN values are dropped, alongside the pulseId = 0 (meaningless)
            return (Series((np_array[i] for i in train_id.index), name=channel)
                .explode()
                .dropna()
                .to_frame()
                .set_index(self.index_per_electron)
                .drop(index = np.arange(-self.UBID_OFFSET, 0), level = 1, errors = 'ignore'))
        
        
        # Pulse resolved data is treated here
        elif channel_dict["format"] == "per_pulse":
            # Special case for auxillary channels which checks the channel dictionary 
            # for correct slices and creates a multicolumn pandas dataframe
            if channel == "dldAux":
                # The macrobunch resolved data is repeated 499 times to be
                # comapred to electron resolved data for each auxillary channel
                # and converted to a multicolumn dataframe     
                data_frames = (
                    Series((np_array[i, value] for i in train_id.index),
                    name=key,
                    index=train_id)
                    .to_frame()
                    for key, value in channel_dict["dldAuxChannels"].items())

                # Multiindex set and combined dataframe returned
                return reduce(DataFrame.combine_first, data_frames)
            
            else:
                # For all other pulse resolved channels, macrobunch resolved 
                # data is exploded to a dataframe and the MultiIndex set
            
                # Creates the index_per_pulse for the given channel
                self.createMultiIndexPerPulse(train_id, np_array)
                return (Series((np_array[i] for i in train_id.index), name=channel)
                    .explode()
                    .to_frame()
                    .set_index(self.index_per_pulse))

        elif channel_dict["format"] == "per_train":
                return (Series((np_array[i] for i in train_id.index), name=channel)
                    .to_frame()
                    .set_index(train_id))
        
        else:
            raise ValueError(channel + "has an undefined format. Available formats are \
                per_pulse, per_electron and per_train")

    def concatenateChannels(self, h5_file, format_=None):
        """Returns a concatenated pandas DataFrame for either all pulse
        resolved or all electron resolved channels."""
        valid_names = [each_name
            for each_name in self.channels
            if each_name in self.all_channels]  # filters for valid channels
        # Only channels with the defined format are selected and stored 
        # in an iterable list
        if format_ is not None:
            channels = [each_name
                for each_name in valid_names
                if self.all_channels[each_name]["format"] == format_]
        else:
            channels = [each_name for each_name in valid_names]

        # if the defined format has channels, returns a concatenatd Dataframe.
        # Otherwise returns empty Dataframe.
        if channels:
            data_frames = (
                self.createDataframePerChannel(h5_file, each)
                for each in channels) 
            return reduce(lambda left, right: left.join(right, how='outer'), data_frames)

    def createDataframePerFile(self, file_path):
        """Returns two pandas DataFrames constructed for the given file.
        The DataFrames contains the datasets from the iterable in the
        order opposite to specified by channel names. One DataFrame is 
        pulse resolved and the other electron resolved.
        """
        # Loads h5 file and creates two dataframes
        with h5py.File(file_path, "r") as h5_file:
            self.resetMultiIndex()  # Reset MultiIndexes for next file
            return self.concatenateChannels(h5_file) 
          
    def runFilesNames(self, run_number, daq, raw_data_dir):
        """Returns all filenames of given run located in directory for the given daq."""
        stream_name_prefixes = {"pbd": "GMD_DATA_gmd_data",
                                "pbd2": "FL2PhotDiag_pbd2_gmd_data",
                                "fl1user1": "FLASH1_USER1_stream_2",
                                "fl1user2": "FLASH1_USER2_stream_2",
                                "fl1user3": "FLASH1_USER3_stream_2",
                                "fl2user1": "FLASH2_USER1_stream_2",
                                "fl2user2": "FLASH2_USER2_stream_2"}
        date_time_section = lambda filename: str(filename).split("_")[-1]
        return sorted(Path(raw_data_dir)
            .glob(f"{stream_name_prefixes[daq]}_run{run_number}_*.h5"),
            key=date_time_section)

    def createDataframePerRun(self, run_number=None, daq="fl1user2"):
        """Returns concatenated DataFrame for multiple files from a run"""

        if run_number is None:
            run_number = self.runNumber
        else:
            self.runNumber = run_number
        files = self.runFilesNames(run_number, daq, self.raw_dir)

        data_frames = (self.createDataframePerFile(each_file) for each_file in files)
        return concat(data_frames)
    
    def h5_to_parquet(self, h5, prq):
        try:
            (self.createDataframePerFile(h5)
            .reset_index(level=['trainId', 'pulseId','electronId'])
            .to_parquet(prq, compression = None, index = False))
        except ValueError as e:
            self.failed_str.append(f'{prq}: {e}')
            self.prq_names.remove(prq)
            
    def fill_na(self):
        """Routine to fill the NaN values with intrafile forward filling. """
        # First use forward filling method to fill each file's pulse resolved channels.
        for i in range(len(self.dfs)):
            self.dfs[i][self.channelsPerPulse] = self.dfs[i][self.channelsPerPulse].fillna(method="ffill")
        
        # This loop forward fills between the consective files. 
        # The first run file will have NaNs, unless another run before it has been defined.
        for i in range(1, len(self.dfs)):
            subset = self.dfs[i][self.channelsPerPulse] # Take only pulse channels
            is_null = subset.loc[0].isnull().values.compute() # Find which column(s) contain NaNs.
            # Statement executed if there is more than one NaN value in the first row from all columns
            if is_null.sum() > 0: 
                # Select channel names with only NaNs
                channels_to_overwrite = list(compress(self.channelsPerPulse, is_null[0]))
                # Get the values for those channels from previous file
                values = self.dfs[i-1][self.channelsPerPulse].tail(1).values[0]
                # Fill all NaNs by those values
                subset[channels_to_overwrite] = subset[channels_to_overwrite].fillna(
                                                                dict(zip(channels_to_overwrite, values)))
                # Overwrite the dataframes with filled dataframes
                self.dfs[i][self.channelsPerPulse] = subset

    def readData(self, runs=None, ignore_missing_runs=False, settings=None, channels=None,
             beamtime_dir=None, parquet_path=None, beamtime_id=None, year=None,
            daq="fl1user2"):
        """ Read express data from DAQ, generating a parquet in between.
        Args:
            runs: int | list
                run number or list of run numbers to load
            ignore_missing_runs: bool
                if False, rises FileNotFoundError in case files for a run are not available.
            settings: str | path
                pointer to the ini settings file, handeled by the dldProcessor class. It can
                be the name of a default settings file found in the settings dir of the repo,
                or the path to a specific settings file.
            channels: list
                list of channel names to include in the dataframe. if none defaults to all available channels
            beamtime_dir: str | path
                path to the raaw data. If none, its inferred from the settings file
            self.parquet_path: str | path
                path relative to beamtime_dir where to storethe parquet files. Defaults to "beamtime_dir/processed/parquet"
            beamtime_id: int
                the id of the beamtime. If none it is inferred from settings
            year: int
                the year of the beamtime. If none it is inferred from settings
            daq: str
                the daq containig the data. If none it is inferred from settings
        returns:
            prc: DldProcessor
                returns an instance of the processor class, with electron and pulse dataframes loaded.
        """
                        
        if not runs:
            runs = self.runNumber 

        # Prepare a list of names for the files to read and parquets to write
        try: 
            runs_str = f'Runs {runs[0]} to {runs[-1]}'
        except TypeError:
            runs_str = f'Run {runs}'
            runs = [runs]
        parquet_name = f'{self.temp_parquet_dir}/'
        all_files = []
        for run in runs:
            files = self.runFilesNames(run, daq, self.raw_dir)
            [all_files.append(f) for f in files]
            if len(files) == 0 and not ignore_missing_runs:
                raise FileNotFoundError(f'No file found for run {run}')

        self.prq_names = [parquet_name + all_files[i].stem for i in range(len(all_files))]
        missing_files = []
        missing_prq_names = []
        
        # only read and write files which were not read already 
        for i in range(len(self.prq_names)): 
            if not Path(self.prq_names[i]).exists():
                missing_files.append(all_files[i])
                missing_prq_names.append(self.prq_names[i])
        
        print(f'Reading {runs_str}: {len(missing_files)} new files of {len(all_files)} total.')
        self.failed_str = []
        
        # Set cores for multiprocessing
        N_CORES = len(missing_files)
        if N_CORES > cpu_count() - 1:
            N_CORES = cpu_count() - 1

        # Read missing files using multiple cores
        if len(missing_files) > 0:
            with Pool(processes=N_CORES) as pool:    
                pool.starmap(self.h5_to_parquet, tuple(zip(missing_files, missing_prq_names)))
                            
        if len(self.failed_str)>0:
            print(f'Failed reading {len(self.failed_str)} files of{len(all_files)}:') ## FIX THIS NAMING!
            for s in self.failed_str:
                print(f'\t- {s}')
        if len(self.prq_names)==0:
            raise ValueError('No data available. Probably failed reading all h5 files')
        else:
            print(f'Loading {len(self.prq_names)} dataframes. Failed reading {len(all_files)-len(self.prq_names)} files.')  
<<<<<<< HEAD
            dfs = [read_parquet(fn) for fn in self.prq_names] # todo skip pandas, as dask only should work
            df = concat(dfs)
            pulse_train_columns = self.channelsPerPulse + self.channelsPerTrain
            df[pulse_train_columns] = df[pulse_train_columns].fillna(method="ffill")
=======
            self.dfs = [dd.read_parquet(fn) for fn in self.prq_names] # todo skip pandas, as dask only should work
            self.fill_na()
            df = dd.concat(self.dfs)
>>>>>>> 79b52ec9
            df_electron = df.dropna(subset=self.channelsPerElectron)
            pulse_columns = ['trainId','pulseId','electronId'] + pulse_train_columns
            df_pulse = df[pulse_columns]
            df_pulse = df_pulse[(df_pulse['electronId']==0)|(np.isnan(df_pulse['electronId']))]

        self.dd  = df_electron.repartition(npartitions=len(self.prq_names))
        self.ddMicrobunches = df_pulse.repartition(npartitions=len(self.prq_names))<|MERGE_RESOLUTION|>--- conflicted
+++ resolved
@@ -419,18 +419,11 @@
             raise ValueError('No data available. Probably failed reading all h5 files')
         else:
             print(f'Loading {len(self.prq_names)} dataframes. Failed reading {len(all_files)-len(self.prq_names)} files.')  
-<<<<<<< HEAD
-            dfs = [read_parquet(fn) for fn in self.prq_names] # todo skip pandas, as dask only should work
-            df = concat(dfs)
-            pulse_train_columns = self.channelsPerPulse + self.channelsPerTrain
-            df[pulse_train_columns] = df[pulse_train_columns].fillna(method="ffill")
-=======
             self.dfs = [dd.read_parquet(fn) for fn in self.prq_names] # todo skip pandas, as dask only should work
             self.fill_na()
             df = dd.concat(self.dfs)
->>>>>>> 79b52ec9
             df_electron = df.dropna(subset=self.channelsPerElectron)
-            pulse_columns = ['trainId','pulseId','electronId'] + pulse_train_columns
+            pulse_columns = ['trainId','pulseId','electronId'] + self.channelsPerPulse
             df_pulse = df[pulse_columns]
             df_pulse = df_pulse[(df_pulse['electronId']==0)|(np.isnan(df_pulse['electronId']))]
 
