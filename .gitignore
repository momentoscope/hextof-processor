# We don't need the checkpoints
.ipynb_checkpoints

# Forget cache stuff
__pycache__
*.pyc

lib/*.so
lib/*.c
lib/*.html

<<<<<<< HEAD
\.idea/

# ignore local settings
SETTINGS.ini
=======
#ignore IDE settings folers 
\.idea/
\.spyproject/
>>>>>>> 72fe35d4
<|MERGE_RESOLUTION|>--- conflicted
+++ resolved
@@ -9,13 +9,9 @@
 lib/*.c
 lib/*.html
 
-<<<<<<< HEAD
-\.idea/
-
-# ignore local settings
-SETTINGS.ini
-=======
 #ignore IDE settings folers 
 \.idea/
 \.spyproject/
->>>>>>> 72fe35d4
+
+# ignore local settings
+SETTINGS.ini